#pragma once

#include <memory>

#include "envoy/access_log/access_log.h"
#include "envoy/config/core/v3/base.pb.h"
#include "envoy/config/listener/v3/listener.pb.h"
#include "envoy/event/dispatcher.h"
#include "envoy/event/timer.h"
#include "envoy/init/watcher.h"
#include "envoy/network/drain_decision.h"
#include "envoy/network/filter.h"
#include "envoy/server/drain_manager.h"
#include "envoy/server/filter_config.h"
#include "envoy/server/instance.h"
#include "envoy/server/listener_manager.h"
#include "envoy/server/worker.h"
#include "envoy/stats/scope.h"

#include "common/common/basic_resource_impl.h"
#include "common/common/logger.h"
#include "common/init/manager_impl.h"
#include "common/init/target_impl.h"
#include "common/init/watcher_impl.h"

#include "server/filter_chain_manager_impl.h"

#include "absl/base/call_once.h"

namespace Envoy {
namespace Server {

class ListenerMessageUtil {
public:
  /**
   * @return true if listener message lhs and rhs are the same if ignoring filter_chains field.
   */
  static bool filterChainOnlyChange(const envoy::config::listener::v3::Listener& lhs,
                                    const envoy::config::listener::v3::Listener& rhs);
};

class ListenerManagerImpl;

class ListenSocketFactoryImpl : public Network::ListenSocketFactory,
                                protected Logger::Loggable<Logger::Id::config> {
public:
  ListenSocketFactoryImpl(ListenerComponentFactory& factory,
                          Network::Address::InstanceConstSharedPtr address,
                          Network::Socket::Type socket_type,
                          const Network::Socket::OptionsSharedPtr& options, bool bind_to_port,
                          const std::string& listener_name, bool reuse_port);

  // Network::ListenSocketFactory
  Network::Socket::Type socketType() const override { return socket_type_; }
  const Network::Address::InstanceConstSharedPtr& localAddress() const override {
    return local_address_;
  }

  Network::SocketSharedPtr getListenSocket() override;

  /**
   * @return the socket shared by worker threads; otherwise return null.
   */
  Network::SocketOptRef sharedSocket() const override {
    if (!reuse_port_) {
      ASSERT(socket_ != nullptr);
      return *socket_;
    }
    // If reuse_port is true, always return null, even socket_ is created for reserving
    // port number.
    return absl::nullopt;
  }

protected:
  Network::SocketSharedPtr createListenSocketAndApplyOptions();

private:
  ListenerComponentFactory& factory_;
  // Initially, its port number might be 0. Once a socket is created, its port
  // will be set to the binding port.
  Network::Address::InstanceConstSharedPtr local_address_;
  Network::Socket::Type socket_type_;
  const Network::Socket::OptionsSharedPtr options_;
  bool bind_to_port_;
  const std::string& listener_name_;
  const bool reuse_port_;
  Network::SocketSharedPtr socket_;
  absl::once_flag steal_once_;
};

// TODO(mattklein123): Consider getting rid of pre-worker start and post-worker start code by
//                     initializing all listeners after workers are started.

/**
 * The common functionality shared by PerListenerFilterFactoryContexts and
 * PerFilterChainFactoryFactoryContexts.
 */
class ListenerFactoryContextBaseImpl final : public Configuration::FactoryContext,
                                             public Network::DrainDecision {
public:
  ListenerFactoryContextBaseImpl(Envoy::Server::Instance& server,
                                 ProtobufMessage::ValidationVisitor& validation_visitor,
                                 const envoy::config::listener::v3::Listener& config,
                                 Server::DrainManagerPtr drain_manager);
  AccessLog::AccessLogManager& accessLogManager() override;
  Upstream::ClusterManager& clusterManager() override;
  Event::Dispatcher& dispatcher() override;
  Network::DrainDecision& drainDecision() override;
  Grpc::Context& grpcContext() override;
  bool healthCheckFailed() override;
  Http::Context& httpContext() override;
  Init::Manager& initManager() override;
  const LocalInfo::LocalInfo& localInfo() const override;
  Envoy::Random::RandomGenerator& random() override;
  Envoy::Runtime::Loader& runtime() override;
  Stats::Scope& scope() override;
  Singleton::Manager& singletonManager() override;
  OverloadManager& overloadManager() override;
  ThreadLocal::Instance& threadLocal() override;
  Admin& admin() override;
  const envoy::config::core::v3::Metadata& listenerMetadata() const override;
  envoy::config::core::v3::TrafficDirection direction() const override;
  TimeSource& timeSource() override;
  ProtobufMessage::ValidationContext& messageValidationContext() override;
  ProtobufMessage::ValidationVisitor& messageValidationVisitor() override;
  Api::Api& api() override;
  ServerLifecycleNotifier& lifecycleNotifier() override;
  ProcessContextOptRef processContext() override;
  Configuration::ServerFactoryContext& getServerFactoryContext() const override;
  Configuration::TransportSocketFactoryContext& getTransportSocketFactoryContext() const override;
  Stats::Scope& listenerScope() override;

  // DrainDecision
  bool drainClose() const override {
    return drain_manager_->drainClose() || server_.drainManager().drainClose();
  }
  Server::DrainManager& drainManager();

private:
  Envoy::Server::Instance& server_;
  const envoy::config::core::v3::Metadata metadata_;
  envoy::config::core::v3::TrafficDirection direction_;
  Stats::ScopePtr global_scope_;
  Stats::ScopePtr listener_scope_; // Stats with listener named scope.
  ProtobufMessage::ValidationVisitor& validation_visitor_;
  const Server::DrainManagerPtr drain_manager_;
};

class ListenerImpl;

// TODO(lambdai): Strip the interface since ListenerFactoryContext only need to support
// ListenerFilterChain creation. e.g, Is listenerMetaData() required? Is it required only at
// listener update or during the lifetime of listener?
class PerListenerFactoryContextImpl : public Configuration::ListenerFactoryContext {
public:
  PerListenerFactoryContextImpl(Envoy::Server::Instance& server,
                                ProtobufMessage::ValidationVisitor& validation_visitor,
                                const envoy::config::listener::v3::Listener& config_message,
                                const Network::ListenerConfig* listener_config,
                                ListenerImpl& listener_impl, DrainManagerPtr drain_manager)
      : listener_factory_context_base_(std::make_shared<ListenerFactoryContextBaseImpl>(
            server, validation_visitor, config_message, std::move(drain_manager))),
        listener_config_(listener_config), listener_impl_(listener_impl) {}
  PerListenerFactoryContextImpl(
      std::shared_ptr<ListenerFactoryContextBaseImpl> listener_factory_context_base,
      const Network::ListenerConfig* listener_config, ListenerImpl& listener_impl)
      : listener_factory_context_base_(listener_factory_context_base),
        listener_config_(listener_config), listener_impl_(listener_impl) {}

  // FactoryContext
  AccessLog::AccessLogManager& accessLogManager() override;
  Upstream::ClusterManager& clusterManager() override;
  Event::Dispatcher& dispatcher() override;
  Network::DrainDecision& drainDecision() override;
  Grpc::Context& grpcContext() override;
  bool healthCheckFailed() override;
  Http::Context& httpContext() override;
  Init::Manager& initManager() override;
  const LocalInfo::LocalInfo& localInfo() const override;
  Envoy::Random::RandomGenerator& random() override;
  Envoy::Runtime::Loader& runtime() override;
  Stats::Scope& scope() override;
  Singleton::Manager& singletonManager() override;
  OverloadManager& overloadManager() override;
  ThreadLocal::Instance& threadLocal() override;
  Admin& admin() override;
  const envoy::config::core::v3::Metadata& listenerMetadata() const override;
  envoy::config::core::v3::TrafficDirection direction() const override;
  TimeSource& timeSource() override;
  ProtobufMessage::ValidationContext& messageValidationContext() override;
  ProtobufMessage::ValidationVisitor& messageValidationVisitor() override;
  Api::Api& api() override;
  ServerLifecycleNotifier& lifecycleNotifier() override;
  ProcessContextOptRef processContext() override;
  Configuration::ServerFactoryContext& getServerFactoryContext() const override;
  Configuration::TransportSocketFactoryContext& getTransportSocketFactoryContext() const override;

  Stats::Scope& listenerScope() override;

  // ListenerFactoryContext
  const Network::ListenerConfig& listenerConfig() const override;

  ListenerFactoryContextBaseImpl& parentFactoryContext() { return *listener_factory_context_base_; }
  friend class ListenerImpl;

private:
  std::shared_ptr<ListenerFactoryContextBaseImpl> listener_factory_context_base_;
  const Network::ListenerConfig* listener_config_;
  ListenerImpl& listener_impl_;
};

/**
 * PerFilterChainRebuilder is used to rebuild filter chain placeholder. It assigns an init manager
 * to dependencies and send callback to workers when the rebuilding is completed.
 */
class PerFilterChainRebuilder : Logger::Loggable<Logger::Id::config> {
public:
  PerFilterChainRebuilder(ListenerImpl& listener,
                          const envoy::config::listener::v3::FilterChain* const& filter_chain);
  ~PerFilterChainRebuilder();

  void storeWorkerInCallbackList(const std::string& worker_name);
  void callbackToWorkers(bool success);
  bool rebuildCompleted() { return rebuild_complete_; }
  bool rebuildSuccess() { return rebuild_success_; }
  Init::Manager& initManager() { return *rebuild_init_manager_; }
  void startRebuilding();

private:
  void startTimer();
  void onTimeout();

  ListenerImpl& listener_;
  const envoy::config::listener::v3::FilterChain* const& filter_chain_;

  // Rebuilding completion state:
  // true: rebuilding has finished successfully
  // false: still in the rebuilding process
  bool rebuild_complete_{false};

  // Rebuilding success state:
  // true: dependencies are ready and the filter chain is ready.
  // false: timeout or dependencies timeout or requiring dependencies failed.
  bool rebuild_success_{false};

  // This init manager is populated with targets from the filter chain factories, namely
  // RdsRouteConfigSubscription::init_target_, so the listener can wait for route configs.
  std::unique_ptr<Init::Manager> rebuild_init_manager_;
  Init::WatcherImpl rebuild_watcher_;

  Event::TimerPtr rebuild_timer_;
  const std::chrono::milliseconds rebuild_timeout_;

  // workers to callback to retry connection.
  absl::flat_hash_set<std::string> workers_to_callback_;
};

using PerFilterChainRebuilderPtr = std::unique_ptr<PerFilterChainRebuilder>;

/**
 * Maps proto config to runtime config for a listener with a network filter chain.
 */
class ListenerImpl final : public Network::ListenerConfig,
                           public Network::FilterChainFactory,
                           Logger::Loggable<Logger::Id::config> {
public:
  /**
   * Create a new listener.
   * @param config supplies the configuration proto.
   * @param version_info supplies the xDS version of the listener.
   * @param parent supplies the owning manager.
   * @param name supplies the listener name.
   * @param added_via_api supplies whether the listener can be updated or removed.
   * @param workers_started supplies whether the listener is being added before or after workers
   *        have been started. This controls various behavior related to init management.
   * @param hash supplies the hash to use for duplicate checking.
   * @param concurrency is the number of listeners instances to be created.
   */
  ListenerImpl(const envoy::config::listener::v3::Listener& config, const std::string& version_info,
               ListenerManagerImpl& parent, const std::string& name, bool added_via_api,
               bool workers_started, uint64_t hash, uint32_t concurrency);
  ~ListenerImpl() override;

  // TODO(lambdai): Explore using the same ListenerImpl object to execute in place filter chain
  // update.
  /**
   * Execute in place filter chain update. The filter chain update is less expensive than full
   * listener update because connections may not need to be drained.
   */
  std::unique_ptr<ListenerImpl>
  newListenerWithFilterChain(const envoy::config::listener::v3::Listener& config,
                             bool workers_started, uint64_t hash);
  /**
   * Determine if in place filter chain update could be executed at this moment.
   */
  bool supportUpdateFilterChain(const envoy::config::listener::v3::Listener& config,
                                bool worker_started);

  /**
   * Run the callback on each filter chain that exists in this listener but not in the passed
   * listener config.
   */
  void diffFilterChain(const ListenerImpl& another_listener,
                       std::function<void(Network::DrainableFilterChain&)> callback);

  /**
   * Helper functions to determine whether a listener is blocked for update or remove.
   */
  bool blockUpdate(uint64_t new_hash) { return new_hash == hash_ || !added_via_api_; }
  bool blockRemove() { return !added_via_api_; }

  /**
   * Called when a listener failed to be actually created on a worker.
   * @return TRUE if we have seen more than one worker failure.
   */
  bool onListenerCreateFailure() {
    bool ret = saw_listener_create_failure_;
    saw_listener_create_failure_ = true;
    return ret;
  }

  Network::Address::InstanceConstSharedPtr address() const { return address_; }
  const envoy::config::listener::v3::Listener& config() const { return config_; }
  const Network::ListenSocketFactorySharedPtr& getSocketFactory() const { return socket_factory_; }
  void debugLog(const std::string& message);
  void initialize();
  DrainManager& localDrainManager() const {
    return listener_factory_context_->listener_factory_context_base_->drainManager();
  }
  void setSocketFactory(const Network::ListenSocketFactorySharedPtr& socket_factory);
  void setSocketAndOptions(const Network::SocketSharedPtr& socket);
  const Network::Socket::OptionsSharedPtr& listenSocketOptions() { return listen_socket_options_; }
  const std::string& versionInfo() const { return version_info_; }

  // Network::ListenerConfig
  Network::FilterChainManager& filterChainManager() override { return filter_chain_manager_; }
  Network::FilterChainFactory& filterChainFactory() override { return *this; }
  Network::ListenSocketFactory& listenSocketFactory() override { return *socket_factory_; }
  bool bindToPort() override { return bind_to_port_; }
  bool handOffRestoredDestinationConnections() const override {
    return hand_off_restored_destination_connections_;
  }
  uint32_t perConnectionBufferLimitBytes() const override {
    return per_connection_buffer_limit_bytes_;
  }
  std::chrono::milliseconds listenerFiltersTimeout() const override {
    return listener_filters_timeout_;
  }
  bool continueOnListenerFiltersTimeout() const override {
    return continue_on_listener_filters_timeout_;
  }
  Stats::Scope& listenerScope() override { return listener_factory_context_->listenerScope(); }
  uint64_t listenerTag() const override { return listener_tag_; }
  const std::string& name() const override { return name_; }
  Network::ActiveUdpListenerFactory* udpListenerFactory() override {
    return udp_listener_factory_.get();
  }
  Network::UdpPacketWriterFactoryOptRef udpPacketWriterFactory() override {
    return Network::UdpPacketWriterFactoryOptRef(std::ref(*udp_writer_factory_));
  }
  Network::ConnectionBalancer& connectionBalancer() override { return *connection_balancer_; }

  ResourceLimit& openConnections() override { return *open_connections_; }
  const std::vector<AccessLog::InstanceSharedPtr>& accessLogs() const override {
    return access_logs_;
  }
<<<<<<< HEAD
  Event::Dispatcher& dispatcher() override;
  void rebuildFilterChain(const envoy::config::listener::v3::FilterChain* const& filter_chain,
                          const std::string& worker_name) override;
  void
  stopRebuildingFilterChain(const envoy::config::listener::v3::FilterChain* const& filter_chain);

=======
  uint32_t tcpBacklogSize() const override { return tcp_backlog_size_; }
>>>>>>> 5a602e8d
  Init::Manager& initManager();
  envoy::config::core::v3::TrafficDirection direction() const override {
    return config().traffic_direction();
  }

  void ensureSocketOptions() {
    if (!listen_socket_options_) {
      listen_socket_options_ =
          std::make_shared<std::vector<Network::Socket::OptionConstSharedPtr>>();
    }
  }

  // Network::FilterChainFactory
  bool createNetworkFilterChain(Network::Connection& connection,
                                const std::vector<Network::FilterFactoryCb>& factories) override;
  bool createListenerFilterChain(Network::ListenerFilterManager& manager) override;
  void createUdpListenerFilterChain(Network::UdpListenerFilterManager& udp_listener,
                                    Network::UdpReadFilterCallbacks& callbacks) override;

  WorkerPtr& getWorkerByName(const std::string& worker_name);

  SystemTime last_updated_;

private:
  /**
   * Create a new listener from an existing listener and the new config message if the in place
   * filter chain update is decided. Should be called only by newListenerWithFilterChain().
   */
  ListenerImpl(ListenerImpl& origin, const envoy::config::listener::v3::Listener& config,
               const std::string& version_info, ListenerManagerImpl& parent,
               const std::string& name, bool added_via_api, bool workers_started, uint64_t hash,
               uint32_t concurrency);
  // Helpers for constructor.
  void buildAccessLog();
  void buildUdpListenerFactory(Network::Socket::Type socket_type, uint32_t concurrency);
  void buildUdpWriterFactory(Network::Socket::Type socket_type);
  void buildListenSocketOptions(Network::Socket::Type socket_type);
  void createListenerFilterFactories(Network::Socket::Type socket_type);
  void validateFilterChains(Network::Socket::Type socket_type);
  void buildFilterChains();

  absl::flat_hash_map<const envoy::config::listener::v3::FilterChain* const,
                      PerFilterChainRebuilderPtr>
      filter_chain_rebuilder_map_;

  void buildSocketOptions();
  void buildOriginalDstListenerFilter();
  void buildProxyProtocolListenerFilter();
  void buildTlsInspectorListenerFilter();

  void addListenSocketOptions(const Network::Socket::OptionsSharedPtr& options) {
    ensureSocketOptions();
    Network::Socket::appendOptions(listen_socket_options_, options);
  }

  ListenerManagerImpl& parent_;
  Network::Address::InstanceConstSharedPtr address_;

  Network::ListenSocketFactorySharedPtr socket_factory_;
  const bool bind_to_port_;
  const bool hand_off_restored_destination_connections_;
  const uint32_t per_connection_buffer_limit_bytes_;
  const uint64_t listener_tag_;
  const std::string name_;
  const bool added_via_api_;
  const bool workers_started_;
  const uint64_t hash_;
  const uint32_t tcp_backlog_size_;
  ProtobufMessage::ValidationVisitor& validation_visitor_;

  // A target is added to Server's InitManager if workers_started_ is false.
  Init::TargetImpl listener_init_target_;
  // This init manager is populated with targets from the filter chain factories, namely
  // RdsRouteConfigSubscription::init_target_, so the listener can wait for route configs.
  std::unique_ptr<Init::Manager> dynamic_init_manager_;

  std::vector<Network::ListenerFilterFactoryCb> listener_filter_factories_;
  std::vector<Network::UdpListenerFilterFactoryCb> udp_listener_filter_factories_;
  std::vector<AccessLog::InstanceSharedPtr> access_logs_;
  DrainManagerPtr local_drain_manager_;
  bool saw_listener_create_failure_{};
  const envoy::config::listener::v3::Listener config_;
  const std::string version_info_;
  Network::Socket::OptionsSharedPtr listen_socket_options_;
  const std::chrono::milliseconds listener_filters_timeout_;
  const bool continue_on_listener_filters_timeout_;
  Network::ActiveUdpListenerFactoryPtr udp_listener_factory_;
  Network::UdpPacketWriterFactoryPtr udp_writer_factory_;
  Network::ConnectionBalancerPtr connection_balancer_;
  std::shared_ptr<PerListenerFactoryContextImpl> listener_factory_context_;
  FilterChainManagerImpl filter_chain_manager_;

  // Per-listener connection limits are only specified via runtime.
  //
  // TODO (tonya11en): Move this functionality into the overload manager.
  const std::string cx_limit_runtime_key_;
  std::shared_ptr<BasicResourceLimitImpl> open_connections_;

  // This init watcher, if workers_started_ is false, notifies the "parent" listener manager when
  // listener initialization is complete.
  // Important: local_init_watcher_ must be the last field in the class to avoid unexpected watcher
  // callback during the destroy of ListenerImpl.
  Init::WatcherImpl local_init_watcher_;

  // to access ListenerManagerImpl::factory_.
  friend class ListenerFilterChainFactoryBuilder;
};

} // namespace Server
} // namespace Envoy<|MERGE_RESOLUTION|>--- conflicted
+++ resolved
@@ -211,7 +211,7 @@
 
 /**
  * PerFilterChainRebuilder is used to rebuild filter chain placeholder. It assigns an init manager
- * to dependencies and send callback to workers when the rebuilding is completed.
+ * to dependencies and send callback to workers when the rebuilding is completed or reaches timeout.
  */
 class PerFilterChainRebuilder : Logger::Loggable<Logger::Id::config> {
 public:
@@ -364,20 +364,20 @@
   const std::vector<AccessLog::InstanceSharedPtr>& accessLogs() const override {
     return access_logs_;
   }
-<<<<<<< HEAD
   Event::Dispatcher& dispatcher() override;
   void rebuildFilterChain(const envoy::config::listener::v3::FilterChain* const& filter_chain,
                           const std::string& worker_name) override;
-  void
-  stopRebuildingFilterChain(const envoy::config::listener::v3::FilterChain* const& filter_chain);
-
-=======
+
   uint32_t tcpBacklogSize() const override { return tcp_backlog_size_; }
->>>>>>> 5a602e8d
   Init::Manager& initManager();
   envoy::config::core::v3::TrafficDirection direction() const override {
     return config().traffic_direction();
   }
+
+  // Stop rebuilding filter chain on timeout, make the filter chain back to a placeholder. Will be
+  // called by the rebuilder.
+  void
+  stopRebuildingFilterChain(const envoy::config::listener::v3::FilterChain* const& filter_chain);
 
   void ensureSocketOptions() {
     if (!listen_socket_options_) {
