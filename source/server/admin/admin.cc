#include "server/admin/admin.h"

#include <algorithm>
#include <cstdint>
#include <fstream>
#include <string>
#include <utility>
#include <vector>

#include "envoy/admin/v3/certs.pb.h"
#include "envoy/admin/v3/config_dump.pb.h"
#include "envoy/admin/v3/metrics.pb.h"
#include "envoy/admin/v3/server_info.pb.h"
#include "envoy/config/core/v3/health_check.pb.h"
#include "envoy/config/endpoint/v3/endpoint_components.pb.h"
#include "envoy/filesystem/filesystem.h"
#include "envoy/server/hot_restart.h"
#include "envoy/server/instance.h"
#include "envoy/server/options.h"
#include "envoy/upstream/cluster_manager.h"
#include "envoy/upstream/outlier_detection.h"
#include "envoy/upstream/upstream.h"

#include "common/access_log/access_log_impl.h"
#include "common/buffer/buffer_impl.h"
#include "common/common/assert.h"
#include "common/common/empty_string.h"
#include "common/common/fmt.h"
#include "common/common/mutex_tracer_impl.h"
#include "common/common/utility.h"
#include "common/formatter/substitution_formatter.h"
#include "common/html/utility.h"
#include "common/http/codes.h"
#include "common/http/conn_manager_utility.h"
#include "common/http/header_map_impl.h"
#include "common/http/headers.h"
#include "common/memory/utils.h"
#include "common/network/listen_socket_impl.h"
#include "common/protobuf/protobuf.h"
#include "common/protobuf/utility.h"
#include "common/router/config_impl.h"

#include "server/admin/utils.h"
#include "server/listener_impl.h"

#include "extensions/access_loggers/file/file_access_log_impl.h"

#include "absl/strings/str_join.h"
#include "absl/strings/str_replace.h"
#include "absl/strings/string_view.h"
#include "spdlog/spdlog.h"

namespace Envoy {
namespace Server {

namespace {

/**
 * Favicon base64 image was harvested by screen-capturing the favicon from a Chrome tab
 * while visiting https://www.envoyproxy.io/. The resulting PNG was translated to base64
 * by dropping it into https://www.base64-image.de/ and then pasting the resulting string
 * below.
 *
 * The actual favicon source for that, https://www.envoyproxy.io/img/favicon.ico is nicer
 * because it's transparent, but is also 67646 bytes, which is annoying to inline. We could
 * just reference that rather than inlining it, but then the favicon won't work when visiting
 * the admin page from a network that can't see the internet.
 */
const char EnvoyFavicon[] =
    "data:image/png;base64,iVBORw0KGgoAAAANSUhEUgAAABgAAAAYCAYAAADgdz34AAAAAXNSR0IArs4c6QAAAARnQU1"
    "BAACxjwv8YQUAAAAJcEhZcwAAEnQAABJ0Ad5mH3gAAAH9SURBVEhL7ZRdTttAFIUrUFaAX5w9gIhgUfzshFRK+gIbaVbA"
    "zwaqCly1dSpKk5A485/YCdXpHTB4BsdgVe0bD0cZ3Xsm38yZ8byTUuJ/6g3wqqoBrBhPTzmmLfptMbAzttJTpTKAF2MWC"
    "7ADCdNIwXZpvMMwayiIwwS874CcOc9VuQPR1dBBChPMITpFXXU45hukIIH6kHhzVqkEYB8F5HYGvZ5B7EvwmHt9K/59Cr"
    "U3QbY2RNYaQPYmJc+jPIBICNCcg20ZsAsCPfbcrFlRF+cJZpvXSJt9yMTxO/IAzJrCOfhJXiOgFEX/SbZmezTWxyNk4Q9"
    "anHMmjnzAhEyhAW8LCE6wl26J7ZFHH1FMYQxh567weQBOO1AW8D7P/UXAQySq/QvL8Fu9HfCEw4SKALm5BkC3bwjwhSKr"
    "A5hYAMXTJnPNiMyRBVzVjcgCyHiSm+8P+WGlnmwtP2RzbCMiQJ0d2KtmmmPorRHEhfMROVfTG5/fYrF5iWXzE80tfy9WP"
    "sCqx5Buj7FYH0LvDyHiqd+3otpsr4/fa5+xbEVQPfrYnntylQG5VGeMLBhgEfyE7o6e6qYzwHIjwl0QwXSvvTmrVAY4D5"
    "ddvT64wV0jRrr7FekO/XEjwuwwhuw7Ef7NY+dlfXpLb06EtHUJdVbsxvNUqBrwj/QGeEUSfwBAkmWHn5Bb/gAAAABJRU5"
    "ErkJggg==";

const char AdminHtmlStart[] = R"(
<head>
  <title>Envoy Admin</title>
  <link rel='shortcut icon' type='image/png' href='@FAVICON@'/>
  <style>
    .home-table {
      font-family: sans-serif;
      font-size: medium;
      border-collapse: collapse;
    }

    .home-row:nth-child(even) {
      background-color: #dddddd;
    }

    .home-data {
      border: 1px solid #dddddd;
      text-align: left;
      padding: 8px;
    }

    .home-form {
      margin-bottom: 0;
    }
  </style>
</head>
<body>
  <table class='home-table'>
    <thead>
      <th class='home-data'>Command</th>
      <th class='home-data'>Description</th>
     </thead>
     <tbody>
)";

const char AdminHtmlEnd[] = R"(
    </tbody>
  </table>
</body>
)";

// Helper method to get the resource parameter.
absl::optional<std::string> resourceParam(const Http::Utility::QueryParams& params) {
  return Utility::queryParam(params, "resource");
}

// Helper method to get the mask parameter.
absl::optional<std::string> maskParam(const Http::Utility::QueryParams& params) {
  return Utility::queryParam(params, "mask");
}

// Helper method to get the eds parameter.
bool shouldIncludeEdsInDump(const Http::Utility::QueryParams& params) {
  return Utility::queryParam(params, "include_eds") != absl::nullopt;
}

<<<<<<< HEAD
// Helper method to get the unready_targets parameter.
bool shouldIncludeUnreadyTargetsInDump(const Http::Utility::QueryParams& params) {
  return Utility::queryParam(params, "include_unready_targets") != absl::nullopt;
}

// Helper method that ensures that we've setting flags based on all the health flag values on the
// host.
void setHealthFlag(Upstream::Host::HealthFlag flag, const Upstream::Host& host,
                   envoy::admin::v3::HostHealthStatus& health_status) {
  switch (flag) {
  case Upstream::Host::HealthFlag::FAILED_ACTIVE_HC:
    health_status.set_failed_active_health_check(
        host.healthFlagGet(Upstream::Host::HealthFlag::FAILED_ACTIVE_HC));
    break;
  case Upstream::Host::HealthFlag::FAILED_OUTLIER_CHECK:
    health_status.set_failed_outlier_check(
        host.healthFlagGet(Upstream::Host::HealthFlag::FAILED_OUTLIER_CHECK));
    break;
  case Upstream::Host::HealthFlag::FAILED_EDS_HEALTH:
  case Upstream::Host::HealthFlag::DEGRADED_EDS_HEALTH:
    if (host.healthFlagGet(Upstream::Host::HealthFlag::FAILED_EDS_HEALTH)) {
      health_status.set_eds_health_status(envoy::config::core::v3::UNHEALTHY);
    } else if (host.healthFlagGet(Upstream::Host::HealthFlag::DEGRADED_EDS_HEALTH)) {
      health_status.set_eds_health_status(envoy::config::core::v3::DEGRADED);
    } else {
      health_status.set_eds_health_status(envoy::config::core::v3::HEALTHY);
    }
    break;
  case Upstream::Host::HealthFlag::DEGRADED_ACTIVE_HC:
    health_status.set_failed_active_degraded_check(
        host.healthFlagGet(Upstream::Host::HealthFlag::DEGRADED_ACTIVE_HC));
    break;
  case Upstream::Host::HealthFlag::PENDING_DYNAMIC_REMOVAL:
    health_status.set_pending_dynamic_removal(
        host.healthFlagGet(Upstream::Host::HealthFlag::PENDING_DYNAMIC_REMOVAL));
    break;
  case Upstream::Host::HealthFlag::PENDING_ACTIVE_HC:
    health_status.set_pending_active_hc(
        host.healthFlagGet(Upstream::Host::HealthFlag::PENDING_ACTIVE_HC));
    break;
  }
}

=======
>>>>>>> 78bbae0a
// Apply a field mask to a resource message. A simple field mask might look
// like "cluster.name,cluster.alt_stat_name,last_updated" for a StaticCluster
// resource. Unfortunately, since the "cluster" field is Any and the in-built
// FieldMask utils can't mask inside an Any field, we need to do additional work
// below.
//
// We take advantage of the fact that for the most part (with the exception of
// DynamicListener) that ConfigDump resources have a single Any field where the
// embedded resources lives. This allows us to construct an inner field mask for
// the Any resource and an outer field mask for the enclosing message. In the
// above example, the inner field mask would be "name,alt_stat_name" and the
// outer field mask "cluster,last_updated". The masks are applied to their
// respective messages, with the Any resource requiring an unpack/mask/pack
// series of operations.
//
// TODO(htuch): we could make field masks more powerful in future and generalize
// this to allow arbitrary indexing through Any fields. This is pretty
// complicated, we would need to build a FieldMask tree similar to how the C++
// Protobuf library does this internally.
void trimResourceMessage(const Protobuf::FieldMask& field_mask, Protobuf::Message& message) {
  const Protobuf::Descriptor* descriptor = message.GetDescriptor();
  const Protobuf::Reflection* reflection = message.GetReflection();
  // Figure out which paths cover Any fields. For each field, gather the paths to
  // an inner mask, switch the outer mask to cover only the original field.
  Protobuf::FieldMask outer_field_mask;
  Protobuf::FieldMask inner_field_mask;
  std::string any_field_name;
  for (int i = 0; i < field_mask.paths().size(); ++i) {
    const std::string& path = field_mask.paths(i);
    std::vector<std::string> frags = absl::StrSplit(path, '.');
    if (frags.empty()) {
      continue;
    }
    const Protobuf::FieldDescriptor* field = descriptor->FindFieldByName(frags[0]);
    // Only a single Any field supported, repeated fields don't support further
    // indexing.
    // TODO(htuch): should add support for DynamicListener for multiple Any
    // fields in the future, see
    // https://github.com/envoyproxy/envoy/issues/9669.
    if (field != nullptr && field->message_type() != nullptr && !field->is_repeated() &&
        field->message_type()->full_name() == "google.protobuf.Any") {
      if (any_field_name.empty()) {
        any_field_name = frags[0];
      } else {
        // This should be structurally true due to the ConfigDump proto
        // definition (but not for DynamicListener today).
        ASSERT(any_field_name == frags[0],
               "Only a single Any field in a config dump resource is supported.");
      }
      outer_field_mask.add_paths(frags[0]);
      frags.erase(frags.begin());
      inner_field_mask.add_paths(absl::StrJoin(frags, "."));
    } else {
      outer_field_mask.add_paths(path);
    }
  }

  if (!any_field_name.empty()) {
    const Protobuf::FieldDescriptor* any_field = descriptor->FindFieldByName(any_field_name);
    if (reflection->HasField(message, any_field)) {
      ASSERT(any_field != nullptr);
      // Unpack to a DynamicMessage.
      ProtobufWkt::Any any_message;
      any_message.MergeFrom(reflection->GetMessage(message, any_field));
      Protobuf::DynamicMessageFactory dmf;
      const absl::string_view inner_type_name =
          TypeUtil::typeUrlToDescriptorFullName(any_message.type_url());
      const Protobuf::Descriptor* inner_descriptor =
          Protobuf::DescriptorPool::generated_pool()->FindMessageTypeByName(
              static_cast<std::string>(inner_type_name));
      ASSERT(inner_descriptor != nullptr);
      std::unique_ptr<Protobuf::Message> inner_message;
      inner_message.reset(dmf.GetPrototype(inner_descriptor)->New());
      MessageUtil::unpackTo(any_message, *inner_message);
      // Trim message.
      ProtobufUtil::FieldMaskUtil::TrimMessage(inner_field_mask, inner_message.get());
      // Pack it back into the Any resource.
      any_message.PackFrom(*inner_message);
      reflection->MutableMessage(&message, any_field)->CopyFrom(any_message);
    }
  }
  ProtobufUtil::FieldMaskUtil::TrimMessage(outer_field_mask, &message);
}

} // namespace

void AdminImpl::addAllConfigToDump(envoy::admin::v3::ConfigDump& dump,
                                   const absl::optional<std::string>& mask, bool include_eds,
                                   bool include_unready_targets) const {
  Envoy::Server::ConfigTracker::CbsMap callbacks_map = config_tracker_.getCallbacksMap();
  if (include_eds) {
    if (!server_.clusterManager().clusters().empty()) {
      callbacks_map.emplace("endpoint", [this] { return dumpEndpointConfigs(); });
    }
  }

  if (include_unready_targets) {
    callbacks_map.emplace("unreadytargets",
                          [this, &mask] { return dumpUnreadyTargetsConfigs(mask); });
  }

  for (const auto& [name, callback] : callbacks_map) {
    ProtobufTypes::MessagePtr message = callback();
    ASSERT(message);
    if (name != "unreadytargets" && mask.has_value()) {
      Protobuf::FieldMask field_mask;
      ProtobufUtil::FieldMaskUtil::FromString(mask.value(), &field_mask);
      // We don't use trimMessage() above here since masks don't support
      // indexing through repeated fields.
      ProtobufUtil::FieldMaskUtil::TrimMessage(field_mask, message.get());
    }

    auto* config = dump.add_configs();
    config->PackFrom(*message);
  }
}

absl::optional<std::pair<Http::Code, std::string>>
AdminImpl::addResourceToDump(envoy::admin::v3::ConfigDump& dump,
                             const absl::optional<std::string>& mask, const std::string& resource,
                             bool include_eds, bool include_unready_targets) const {
  Envoy::Server::ConfigTracker::CbsMap callbacks_map = config_tracker_.getCallbacksMap();
  if (include_eds) {
    if (!server_.clusterManager().clusters().empty()) {
      callbacks_map.emplace("endpoint", [this] { return dumpEndpointConfigs(); });
    }
  }

  if (include_unready_targets) {
    callbacks_map.emplace("unreadytargets",
                          [this, &mask] { return dumpUnreadyTargetsConfigs(mask); });
  }

  for (const auto& [name, callback] : callbacks_map) {
    ProtobufTypes::MessagePtr message = callback();
    ASSERT(message);

    auto field_descriptor = message->GetDescriptor()->FindFieldByName(resource);
    const Protobuf::Reflection* reflection = message->GetReflection();
    if (!field_descriptor) {
      continue;
    } else if (!field_descriptor->is_repeated()) {
      return absl::optional<std::pair<Http::Code, std::string>>{std::make_pair(
          Http::Code::BadRequest,
          fmt::format("{} is not a repeated field. Use ?mask={} to get only this field",
                      field_descriptor->name(), field_descriptor->name()))};
    }

    auto repeated = reflection->GetRepeatedPtrField<Protobuf::Message>(*message, field_descriptor);
    for (Protobuf::Message& msg : repeated) {
      if (name != "unreadytargets" && mask.has_value()) {
        Protobuf::FieldMask field_mask;
        ProtobufUtil::FieldMaskUtil::FromString(mask.value(), &field_mask);
        trimResourceMessage(field_mask, msg);
      }
      auto* config = dump.add_configs();
      config->PackFrom(msg);
    }

    // We found the desired resource so there is no need to continue iterating over
    // the other keys.
    return absl::nullopt;
  }

  return absl::optional<std::pair<Http::Code, std::string>>{
      std::make_pair(Http::Code::NotFound, fmt::format("{} not found in config dump", resource))};
}

void AdminImpl::addLbEndpoint(
    const Upstream::HostSharedPtr& host,
    envoy::config::endpoint::v3::LocalityLbEndpoints& locality_lb_endpoint) const {
  auto& lb_endpoint = *locality_lb_endpoint.mutable_lb_endpoints()->Add();
  if (host->metadata() != nullptr) {
    lb_endpoint.mutable_metadata()->MergeFrom(*host->metadata());
  }
  lb_endpoint.mutable_load_balancing_weight()->set_value(host->weight());

  switch (host->health()) {
  case Upstream::Host::Health::Healthy:
    lb_endpoint.set_health_status(envoy::config::core::v3::HealthStatus::HEALTHY);
    break;
  case Upstream::Host::Health::Unhealthy:
    lb_endpoint.set_health_status(envoy::config::core::v3::HealthStatus::UNHEALTHY);
    break;
  case Upstream::Host::Health::Degraded:
    lb_endpoint.set_health_status(envoy::config::core::v3::HealthStatus::DEGRADED);
    break;
  default:
    lb_endpoint.set_health_status(envoy::config::core::v3::HealthStatus::UNKNOWN);
  }

  auto& endpoint = *lb_endpoint.mutable_endpoint();
  endpoint.set_hostname(host->hostname());
  Network::Utility::addressToProtobufAddress(*host->address(), *endpoint.mutable_address());
  auto& health_check_config = *endpoint.mutable_health_check_config();
  health_check_config.set_hostname(host->hostnameForHealthChecks());
  if (host->healthCheckAddress()->asString() != host->address()->asString()) {
    health_check_config.set_port_value(host->healthCheckAddress()->ip()->port());
  }
}

ProtobufTypes::MessagePtr AdminImpl::dumpEndpointConfigs() const {
  auto endpoint_config_dump = std::make_unique<envoy::admin::v3::EndpointsConfigDump>();

  for (const auto& [name, cluster_ref] : server_.clusterManager().clusters()) {
    const Upstream::Cluster& cluster = cluster_ref.get();
    Upstream::ClusterInfoConstSharedPtr cluster_info = cluster.info();
    envoy::config::endpoint::v3::ClusterLoadAssignment cluster_load_assignment;

    if (cluster_info->edsServiceName().has_value()) {
      cluster_load_assignment.set_cluster_name(cluster_info->edsServiceName().value());
    } else {
      cluster_load_assignment.set_cluster_name(cluster_info->name());
    }
    auto& policy = *cluster_load_assignment.mutable_policy();

    for (auto& host_set : cluster.prioritySet().hostSetsPerPriority()) {
      policy.mutable_overprovisioning_factor()->set_value(host_set->overprovisioningFactor());

      if (!host_set->hostsPerLocality().get().empty()) {
        for (int index = 0; index < static_cast<int>(host_set->hostsPerLocality().get().size());
             index++) {
          auto locality_host_set = host_set->hostsPerLocality().get()[index];

          if (!locality_host_set.empty()) {
            auto& locality_lb_endpoint = *cluster_load_assignment.mutable_endpoints()->Add();
            locality_lb_endpoint.mutable_locality()->MergeFrom(locality_host_set[0]->locality());
            locality_lb_endpoint.set_priority(locality_host_set[0]->priority());
            if (host_set->localityWeights() != nullptr && !host_set->localityWeights()->empty()) {
              locality_lb_endpoint.mutable_load_balancing_weight()->set_value(
                  (*host_set->localityWeights())[index]);
            }

            for (auto& host : locality_host_set) {
              addLbEndpoint(host, locality_lb_endpoint);
            }
          }
        }
      } else {
        for (auto& host : host_set->hosts()) {
          auto& locality_lb_endpoint = *cluster_load_assignment.mutable_endpoints()->Add();
          locality_lb_endpoint.mutable_locality()->MergeFrom(host->locality());
          locality_lb_endpoint.set_priority(host->priority());
          addLbEndpoint(host, locality_lb_endpoint);
        }
      }
    }

    if (cluster_info->addedViaApi()) {
      auto& dynamic_endpoint = *endpoint_config_dump->mutable_dynamic_endpoint_configs()->Add();
      dynamic_endpoint.mutable_endpoint_config()->PackFrom(cluster_load_assignment);
    } else {
      auto& static_endpoint = *endpoint_config_dump->mutable_static_endpoint_configs()->Add();
      static_endpoint.mutable_endpoint_config()->PackFrom(cluster_load_assignment);
    }
  }
  return endpoint_config_dump;
}

ProtobufTypes::MessagePtr
AdminImpl::dumpUnreadyTargetsConfigs(const absl::optional<std::string>& target) const {
  auto unready_targets_config_dump_list =
      std::make_unique<envoy::admin::v3::UnreadyTargetsConfigDumpList>();

  if (target.has_value()) {
    if (target.value() == "listener") {
      dumpListenerUnreadyTargetsConfigs(*unready_targets_config_dump_list);
    }
    // More options for unready targets config dump.
  } else {
    // Dump all possible information of unready targets.
    dumpListenerUnreadyTargetsConfigs(*unready_targets_config_dump_list);
    // More unready targets to add into config dump.
  }
  return unready_targets_config_dump_list;
}

void AdminImpl::dumpListenerUnreadyTargetsConfigs(
    envoy::admin::v3::UnreadyTargetsConfigDumpList& unready_targets_config_dump_list) const {
  std::vector<std::reference_wrapper<Network::ListenerConfig>> listeners;
  if (server_.listenerManager().isWorkerStarted()) {
    listeners = server_.listenerManager().listeners(ListenerManager::WARMING);
  } else {
    listeners = server_.listenerManager().listeners(ListenerManager::ACTIVE);
  }

  for (const auto& listener_config : listeners) {
    auto& listener = listener_config.get();
    listener.initManager().dumpUnreadyTargetsConfig(unready_targets_config_dump_list);
  }
}

Http::Code AdminImpl::handlerConfigDump(absl::string_view url,
                                        Http::ResponseHeaderMap& response_headers,
                                        Buffer::Instance& response, AdminStream&) const {
  Http::Utility::QueryParams query_params = Http::Utility::parseAndDecodeQueryString(url);
  const auto resource = resourceParam(query_params);
  const auto mask = maskParam(query_params);
  const bool include_eds = shouldIncludeEdsInDump(query_params);
  const bool include_unready_targets = shouldIncludeUnreadyTargetsInDump(query_params);

  envoy::admin::v3::ConfigDump dump;

  if (resource.has_value()) {
    auto err =
        addResourceToDump(dump, mask, resource.value(), include_eds, include_unready_targets);
    if (err.has_value()) {
      response.add(err.value().second);
      return err.value().first;
    }
  } else {
    addAllConfigToDump(dump, mask, include_eds, include_unready_targets);
  }
  MessageUtil::redact(dump);

  response_headers.setReferenceContentType(Http::Headers::get().ContentTypeValues.Json);
  response.add(MessageUtil::getJsonStringFromMessage(dump, true)); // pretty-print
  return Http::Code::OK;
}

ConfigTracker& AdminImpl::getConfigTracker() { return config_tracker_; }

AdminImpl::NullRouteConfigProvider::NullRouteConfigProvider(TimeSource& time_source)
    : config_(new Router::NullConfigImpl()), time_source_(time_source) {}

void AdminImpl::startHttpListener(const std::string& access_log_path,
                                  const std::string& address_out_path,
                                  Network::Address::InstanceConstSharedPtr address,
                                  const Network::Socket::OptionsSharedPtr& socket_options,
                                  Stats::ScopePtr&& listener_scope) {
  // TODO(mattklein123): Allow admin to use normal access logger extension loading and avoid the
  // hard dependency here.
  access_logs_.emplace_back(new Extensions::AccessLoggers::File::FileAccessLog(
      access_log_path, {}, Formatter::SubstitutionFormatUtils::defaultSubstitutionFormatter(),
      server_.accessLogManager()));
  null_overload_manager_.start();
  socket_ = std::make_shared<Network::TcpListenSocket>(address, socket_options, true);
  socket_factory_ = std::make_shared<AdminListenSocketFactory>(socket_);
  listener_ = std::make_unique<AdminListener>(*this, std::move(listener_scope));
  if (!address_out_path.empty()) {
    std::ofstream address_out_file(address_out_path);
    if (!address_out_file) {
      ENVOY_LOG(critical, "cannot open admin address output file {} for writing.",
                address_out_path);
    } else {
      address_out_file << socket_->localAddress()->asString();
    }
  }
}

AdminImpl::AdminImpl(const std::string& profile_path, Server::Instance& server)
    : server_(server),
      request_id_extension_(Http::RequestIDExtensionFactory::defaultInstance(server_.random())),
      profile_path_(profile_path),
      stats_(Http::ConnectionManagerImpl::generateStats("http.admin.", server_.stats())),
      null_overload_manager_(server_.threadLocal()),
      tracing_stats_(
          Http::ConnectionManagerImpl::generateTracingStats("http.admin.", no_op_store_)),
      route_config_provider_(server.timeSource()),
      scoped_route_config_provider_(server.timeSource()), clusters_handler_(server),
      stats_handler_(server), logs_handler_(server), profiling_handler_(profile_path),
      runtime_handler_(server), listeners_handler_(server), server_cmd_handler_(server),
      server_info_handler_(server),
      // TODO(jsedgwick) add /runtime_reset endpoint that removes all admin-set values
      handlers_{
          {"/", "Admin home page", MAKE_ADMIN_HANDLER(handlerAdminHome), false, false},
          {"/certs", "print certs on machine",
           MAKE_ADMIN_HANDLER(server_info_handler_.handlerCerts), false, false},
          {"/clusters", "upstream cluster status",
           MAKE_ADMIN_HANDLER(clusters_handler_.handlerClusters), false, false},
          {"/config_dump", "dump current Envoy configs (experimental)",
           MAKE_ADMIN_HANDLER(handlerConfigDump), false, false},
          {"/contention", "dump current Envoy mutex contention stats (if enabled)",
           MAKE_ADMIN_HANDLER(stats_handler_.handlerContention), false, false},
          {"/cpuprofiler", "enable/disable the CPU profiler",
           MAKE_ADMIN_HANDLER(profiling_handler_.handlerCpuProfiler), false, true},
          {"/heapprofiler", "enable/disable the heap profiler",
           MAKE_ADMIN_HANDLER(profiling_handler_.handlerHeapProfiler), false, true},
          {"/healthcheck/fail", "cause the server to fail health checks",
           MAKE_ADMIN_HANDLER(server_cmd_handler_.handlerHealthcheckFail), false, true},
          {"/healthcheck/ok", "cause the server to pass health checks",
           MAKE_ADMIN_HANDLER(server_cmd_handler_.handlerHealthcheckOk), false, true},
          {"/help", "print out list of admin commands", MAKE_ADMIN_HANDLER(handlerHelp), false,
           false},
          {"/hot_restart_version", "print the hot restart compatibility version",
           MAKE_ADMIN_HANDLER(server_info_handler_.handlerHotRestartVersion), false, false},
          {"/logging", "query/change logging levels",
           MAKE_ADMIN_HANDLER(logs_handler_.handlerLogging), false, true},
          {"/memory", "print current allocation/heap usage",
           MAKE_ADMIN_HANDLER(server_info_handler_.handlerMemory), false, false},
          {"/quitquitquit", "exit the server",
           MAKE_ADMIN_HANDLER(server_cmd_handler_.handlerQuitQuitQuit), false, true},
          {"/reset_counters", "reset all counters to zero",
           MAKE_ADMIN_HANDLER(stats_handler_.handlerResetCounters), false, true},
          {"/drain_listeners", "drain listeners",
           MAKE_ADMIN_HANDLER(listeners_handler_.handlerDrainListeners), false, true},
          {"/server_info", "print server version/status information",
           MAKE_ADMIN_HANDLER(server_info_handler_.handlerServerInfo), false, false},
          {"/ready", "print server state, return 200 if LIVE, otherwise return 503",
           MAKE_ADMIN_HANDLER(server_info_handler_.handlerReady), false, false},
          {"/stats", "print server stats", MAKE_ADMIN_HANDLER(stats_handler_.handlerStats), false,
           false},
          {"/stats/prometheus", "print server stats in prometheus format",
           MAKE_ADMIN_HANDLER(stats_handler_.handlerPrometheusStats), false, false},
          {"/stats/recentlookups", "Show recent stat-name lookups",
           MAKE_ADMIN_HANDLER(stats_handler_.handlerStatsRecentLookups), false, false},
          {"/stats/recentlookups/clear", "clear list of stat-name lookups and counter",
           MAKE_ADMIN_HANDLER(stats_handler_.handlerStatsRecentLookupsClear), false, true},
          {"/stats/recentlookups/disable", "disable recording of reset stat-name lookup names",
           MAKE_ADMIN_HANDLER(stats_handler_.handlerStatsRecentLookupsDisable), false, true},
          {"/stats/recentlookups/enable", "enable recording of reset stat-name lookup names",
           MAKE_ADMIN_HANDLER(stats_handler_.handlerStatsRecentLookupsEnable), false, true},
          {"/listeners", "print listener info",
           MAKE_ADMIN_HANDLER(listeners_handler_.handlerListenerInfo), false, false},
          {"/runtime", "print runtime values", MAKE_ADMIN_HANDLER(runtime_handler_.handlerRuntime),
           false, false},
          {"/runtime_modify", "modify runtime values",
           MAKE_ADMIN_HANDLER(runtime_handler_.handlerRuntimeModify), false, true},
          {"/reopen_logs", "reopen access logs",
           MAKE_ADMIN_HANDLER(logs_handler_.handlerReopenLogs), false, true},
      },
      date_provider_(server.dispatcher().timeSource()),
      admin_filter_chain_(std::make_shared<AdminFilterChain>()),
      local_reply_(LocalReply::Factory::createDefault()) {}

Http::ServerConnectionPtr AdminImpl::createCodec(Network::Connection& connection,
                                                 const Buffer::Instance& data,
                                                 Http::ServerConnectionCallbacks& callbacks) {
  return Http::ConnectionManagerUtility::autoCreateCodec(
      connection, data, callbacks, server_.stats(), http1_codec_stats_, http2_codec_stats_,
      Http::Http1Settings(),
      ::Envoy::Http2::Utility::initializeAndValidateOptions(
          envoy::config::core::v3::Http2ProtocolOptions()),
      maxRequestHeadersKb(), maxRequestHeadersCount(), headersWithUnderscoresAction());
}

bool AdminImpl::createNetworkFilterChain(Network::Connection& connection,
                                         const std::vector<Network::FilterFactoryCb>&) {
  // Pass in the null overload manager so that the admin interface is accessible even when Envoy is
  // overloaded.
  connection.addReadFilter(Network::ReadFilterSharedPtr{new Http::ConnectionManagerImpl(
      *this, server_.drainManager(), server_.random(), server_.httpContext(), server_.runtime(),
      server_.localInfo(), server_.clusterManager(), null_overload_manager_,
      server_.timeSource())});
  return true;
}

void AdminImpl::createFilterChain(Http::FilterChainFactoryCallbacks& callbacks) {
  callbacks.addStreamFilter(std::make_shared<AdminFilter>(createCallbackFunction()));
}

Http::Code AdminImpl::runCallback(absl::string_view path_and_query,
                                  Http::ResponseHeaderMap& response_headers,
                                  Buffer::Instance& response, AdminStream& admin_stream) {

  Http::Code code = Http::Code::OK;
  bool found_handler = false;

  std::string::size_type query_index = path_and_query.find('?');
  if (query_index == std::string::npos) {
    query_index = path_and_query.size();
  }

  for (const UrlHandler& handler : handlers_) {
    if (path_and_query.compare(0, query_index, handler.prefix_) == 0) {
      found_handler = true;
      if (handler.mutates_server_state_) {
        const absl::string_view method = admin_stream.getRequestHeaders().getMethodValue();
        if (method != Http::Headers::get().MethodValues.Post) {
          ENVOY_LOG(error, "admin path \"{}\" mutates state, method={} rather than POST",
                    handler.prefix_, method);
          code = Http::Code::MethodNotAllowed;
          response.add(fmt::format("Method {} not allowed, POST required.", method));
          break;
        }
      }
      code = handler.handler_(path_and_query, response_headers, response, admin_stream);
      Memory::Utils::tryShrinkHeap();
      break;
    }
  }

  if (!found_handler) {
    // Extra space is emitted below to have "invalid path." be a separate sentence in the
    // 404 output from "admin commands are:" in handlerHelp.
    response.add("invalid path. ");
    handlerHelp(path_and_query, response_headers, response, admin_stream);
    code = Http::Code::NotFound;
  }

  return code;
}

std::vector<const AdminImpl::UrlHandler*> AdminImpl::sortedHandlers() const {
  std::vector<const UrlHandler*> sorted_handlers;
  for (const UrlHandler& handler : handlers_) {
    sorted_handlers.push_back(&handler);
  }
  // Note: it's generally faster to sort a vector with std::vector than to construct a std::map.
  std::sort(sorted_handlers.begin(), sorted_handlers.end(),
            [](const UrlHandler* h1, const UrlHandler* h2) { return h1->prefix_ < h2->prefix_; });
  return sorted_handlers;
}

Http::Code AdminImpl::handlerHelp(absl::string_view, Http::ResponseHeaderMap&,
                                  Buffer::Instance& response, AdminStream&) {
  response.add("admin commands are:\n");

  // Prefix order is used during searching, but for printing do them in alpha order.
  for (const UrlHandler* handler : sortedHandlers()) {
    response.add(fmt::format("  {}: {}\n", handler->prefix_, handler->help_text_));
  }
  return Http::Code::OK;
}

Http::Code AdminImpl::handlerAdminHome(absl::string_view, Http::ResponseHeaderMap& response_headers,
                                       Buffer::Instance& response, AdminStream&) {
  response_headers.setReferenceContentType(Http::Headers::get().ContentTypeValues.Html);

  response.add(absl::StrReplaceAll(AdminHtmlStart, {{"@FAVICON@", EnvoyFavicon}}));

  // Prefix order is used during searching, but for printing do them in alpha order.
  for (const UrlHandler* handler : sortedHandlers()) {
    absl::string_view path = handler->prefix_;

    if (path == "/") {
      continue; // No need to print self-link to index page.
    }

    // Remove the leading slash from the link, so that the admin page can be
    // rendered as part of another console, on a sub-path.
    //
    // E.g. consider a downstream dashboard that embeds the Envoy admin console.
    // In that case, the "/stats" endpoint would be at
    // https://DASHBOARD/envoy_admin/stats. If the links we present on the home
    // page are absolute (e.g. "/stats") they won't work in the context of the
    // dashboard. Removing the leading slash, they will work properly in both
    // the raw admin console and when embedded in another page and URL
    // hierarchy.
    ASSERT(!path.empty());
    ASSERT(path[0] == '/');
    path = path.substr(1);

    // For handlers that mutate state, render the link as a button in a POST form,
    // rather than an anchor tag. This should discourage crawlers that find the /
    // page from accidentally mutating all the server state by GETting all the hrefs.
    const char* link_format =
        handler->mutates_server_state_
            ? "<form action='{}' method='post' class='home-form'><button>{}</button></form>"
            : "<a href='{}'>{}</a>";
    const std::string link = fmt::format(link_format, path, path);

    // Handlers are all specified by statically above, and are thus trusted and do
    // not require escaping.
    response.add(fmt::format("<tr class='home-row'><td class='home-data'>{}</td>"
                             "<td class='home-data'>{}</td></tr>\n",
                             link, Html::Utility::sanitize(handler->help_text_)));
  }
  response.add(AdminHtmlEnd);
  return Http::Code::OK;
}

const Network::Address::Instance& AdminImpl::localAddress() {
  return *server_.localInfo().address();
}

bool AdminImpl::addHandler(const std::string& prefix, const std::string& help_text,
                           HandlerCb callback, bool removable, bool mutates_state) {
  ASSERT(prefix.size() > 1);
  ASSERT(prefix[0] == '/');

  // Sanitize prefix and help_text to ensure no XSS can be injected, as
  // we are injecting these strings into HTML that runs in a domain that
  // can mutate Envoy server state. Also rule out some characters that
  // make no sense as part of a URL path: ? and :.
  const std::string::size_type pos = prefix.find_first_of("&\"'<>?:");
  if (pos != std::string::npos) {
    ENVOY_LOG(error, "filter \"{}\" contains invalid character '{}'", prefix, prefix[pos]);
    return false;
  }

  auto it = std::find_if(handlers_.cbegin(), handlers_.cend(),
                         [&prefix](const UrlHandler& entry) { return prefix == entry.prefix_; });
  if (it == handlers_.end()) {
    handlers_.push_back({prefix, help_text, callback, removable, mutates_state});
    return true;
  }
  return false;
}

bool AdminImpl::removeHandler(const std::string& prefix) {
  const size_t size_before_removal = handlers_.size();
  handlers_.remove_if(
      [&prefix](const UrlHandler& entry) { return prefix == entry.prefix_ && entry.removable_; });
  if (handlers_.size() != size_before_removal) {
    return true;
  }
  return false;
}

Http::Code AdminImpl::request(absl::string_view path_and_query, absl::string_view method,
                              Http::ResponseHeaderMap& response_headers, std::string& body) {
  AdminFilter filter(createCallbackFunction());

  auto request_headers = Http::RequestHeaderMapImpl::create();
  request_headers->setMethod(method);
  filter.decodeHeaders(*request_headers, false);
  Buffer::OwnedImpl response;

  Http::Code code = runCallback(path_and_query, response_headers, response, filter);
  Utility::populateFallbackResponseHeaders(code, response_headers);
  body = response.toString();
  return code;
}

void AdminImpl::closeSocket() {
  if (socket_) {
    socket_->close();
  }
}

void AdminImpl::addListenerToHandler(Network::ConnectionHandler* handler) {
  if (listener_) {
    handler->addListener(absl::nullopt, *listener_);
  }
}

} // namespace Server
} // namespace Envoy<|MERGE_RESOLUTION|>--- conflicted
+++ resolved
@@ -134,7 +134,6 @@
   return Utility::queryParam(params, "include_eds") != absl::nullopt;
 }
 
-<<<<<<< HEAD
 // Helper method to get the unready_targets parameter.
 bool shouldIncludeUnreadyTargetsInDump(const Http::Utility::QueryParams& params) {
   return Utility::queryParam(params, "include_unready_targets") != absl::nullopt;
@@ -178,8 +177,6 @@
   }
 }
 
-=======
->>>>>>> 78bbae0a
 // Apply a field mask to a resource message. A simple field mask might look
 // like "cluster.name,cluster.alt_stat_name,last_updated" for a StaticCluster
 // resource. Unfortunately, since the "cluster" field is Any and the in-built
